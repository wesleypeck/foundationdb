--- conflicted
+++ resolved
@@ -368,7 +368,6 @@
 	Future<Void> removed;
 	PromiseStream<Future<Void>> addActor;
 	TLogData* tLogData;
-	Promise<bool> recoverySuccessful;
 	Future<Void> recovery;
 	Promise<Void> recoveryComplete;
 	Version unrecoveredBefore;
@@ -434,14 +433,8 @@
 	TraceEvent("TLogStop", logData->logId).detail("Ver", stopVersion).detail("isStopped", logData->stopped).detail("queueCommitted", logData->queueCommittedVersion.get());
 
 	logData->stopped = true;
-<<<<<<< HEAD
-	logData->recovery = Void();
 	if(!logData->recoveryComplete.isSet()) {
 		logData->recoveryComplete.sendError(end_of_stream());
-=======
-	if(logData->recoverySuccessful.canBeSet()) {
-		logData->recoverySuccessful.send(false);
->>>>>>> d8cdcfdd
 	}
 
 	// Lock once the current version has been committed
@@ -1211,24 +1204,20 @@
 	}
 }
 
-<<<<<<< HEAD
-ACTOR Future<Void> respondToRecovered( TLogInterface tli, Future<Void> recovery ) {
+ACTOR Future<Void> respondToRecovered( TLogInterface tli, Promise<Void> recoveryComplete, Future<Void> recovery ) {
+	state bool finishedRecovery = true;
 	try {
-		Void _ = wait( recovery );
+		Void _ = wait( recoveryComplete.getFuture() || recovery );
 	} catch( Error &e ) {
-		if(e.code() == error_code_end_of_stream) {
-			return Void();
-		}
-		throw;
-=======
-ACTOR Future<Void> respondToRecovered( TLogInterface tli, Promise<bool> recoverySuccessful, Future<Void> recovery ) {
-	Void _ = wait( success(recoverySuccessful.getFuture()) || recovery );
-	ASSERT(recoverySuccessful.isSet());
-	state bool finishedRecovery = recoverySuccessful.getFuture().get();
+		if(e.code() != error_code_end_of_stream) {
+			throw;
+		}
+		finishedRecovery = false;
+	}
+	ASSERT(recoveryComplete.isSet());
 
 	if(!finishedRecovery) {
 		recovery = Void();
->>>>>>> d8cdcfdd
 	}
 
 	loop {
@@ -1337,14 +1326,8 @@
 void removeLog( TLogData* self, Reference<LogData> logData ) {
 	TraceEvent("TLogRemoved", logData->logId).detail("input", logData->bytesInput.getValue()).detail("durable", logData->bytesDurable.getValue());
 	logData->stopped = true;
-<<<<<<< HEAD
-	logData->recovery = Void();
 	if(!logData->recoveryComplete.isSet()) {
 		logData->recoveryComplete.sendError(end_of_stream());
-=======
-	if(logData->recoverySuccessful.canBeSet()) {
-		logData->recoverySuccessful.send(false);
->>>>>>> d8cdcfdd
 	}
 
 	logData->addActor = PromiseStream<Future<Void>>(); //there could be items still in the promise stream if one of the actors threw an error immediately
@@ -1493,13 +1476,8 @@
 	state Future<Void> warningCollector = timeoutWarningCollector( warningCollectorInput.getFuture(), 1.0, "TLogQueueCommitSlow", self->dbgid );
 	state Future<Void> error = actorCollection( logData->addActor.getFuture() );
 
-<<<<<<< HEAD
-	logData->addActor.send( waitFailureServer(tli.waitFailure.getFuture()) );
-	logData->addActor.send( respondToRecovered(tli, logData->recoveryComplete.getFuture()) );
-=======
 	logData->addActor.send( logData->recovery );
-	logData->addActor.send( waitFailureServer(logData->tli.waitFailure.getFuture()) );
->>>>>>> d8cdcfdd
+	logData->addActor.send( waitFailureServer( tli.waitFailure.getFuture()) );
 	logData->addActor.send( logData->removed );
 	//FIXME: update tlogMetrics to include new information, or possibly only have one copy for the shared instance
 	logData->addActor.send( traceCounters("TLogMetrics", logData->logId, SERVER_KNOBS->STORAGE_LOGGING_DELAY, &logData->cc, logData->logId.toString() + "/TLogMetrics"));
@@ -1911,12 +1889,10 @@
 		TraceEvent("TLogRecoveryComplete", logData->logId).detail("Locality", self->dbInfo->get().myLocality.toString());
 		TEST(true);  // tLog restore from old log system completed
 
-		if(logData->recoverySuccessful.canBeSet()) {
-			logData->recoverySuccessful.send(true);
-		}
 		return Void();
 	} catch( Error &e ) {
 		TraceEvent("TLogRecoveryError", logData->logId).error(e,true);
+		ASSERT(e.code() != error_code_end_of_stream); //respondToRecovered would not handle the error properly if this function throws end_of_stream
 		if(!copyComplete.isSet())
 			copyComplete.sendError(worker_removed());
 		throw;
@@ -1943,14 +1919,8 @@
 			}
 		}
 		it.second->stopped = true;
-<<<<<<< HEAD
-		it.second->recovery = Void();
 		if(!it.second->recoveryComplete.isSet()) {
 			it.second->recoveryComplete.sendError(end_of_stream());
-=======
-		if(it.second->recoverySuccessful.canBeSet()) {
-			it.second->recoverySuccessful.send(false);
->>>>>>> d8cdcfdd
 		}
 	}
 
@@ -1980,16 +1950,12 @@
 
 			state Promise<Void> copyComplete;
 			TraceEvent("TLogRecover", self->dbgid).detail("logId", logData->logId).detail("at", req.recoverAt).detail("known", req.knownCommittedVersion).detail("tags", describe(req.recoverTags));
-<<<<<<< HEAD
 
 			if(logData->recoveryComplete.isSet()) {
 				throw worker_removed();
 			}
 
-			logData->recovery = recoverFromLogSystem( self, logData, req.recoverFrom, req.recoverAt, req.knownCommittedVersion, req.recoverTags, copyComplete );
-=======
-			logData->recovery = respondToRecovered( recruited, logData->recoverySuccessful, recoverFromLogSystem( self, logData, req.recoverFrom, req.recoverAt, req.knownCommittedVersion, req.recoverTags, copyComplete ) );
->>>>>>> d8cdcfdd
+			logData->recovery = respondToRecovered( recruited, logData->recoveryComplete, recoverFromLogSystem( self, logData, req.recoverFrom, req.recoverAt, req.knownCommittedVersion, req.recoverTags, copyComplete ) );
 			Void _ = wait(copyComplete.getFuture() || logData->removed );
 		} else {
 			// Brand new tlog, initialization has already been done by caller
@@ -2061,14 +2027,8 @@
 		}
 
 		for( auto& it : self.id_data ) {
-<<<<<<< HEAD
-			it.second->recovery = Void();
 			if(!it.second->recoveryComplete.isSet()) {
 				it.second->recoveryComplete.sendError(end_of_stream());
-=======
-			if(it.second->recoverySuccessful.canBeSet()) {
-				it.second->recoverySuccessful.send(false);
->>>>>>> d8cdcfdd
 			}
 		}
 
