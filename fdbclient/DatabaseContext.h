/*
 * DatabaseContext.h
 *
 * This source file is part of the FoundationDB open source project
 *
 * Copyright 2013-2018 Apple Inc. and the FoundationDB project authors
 *
 * Licensed under the Apache License, Version 2.0 (the "License");
 * you may not use this file except in compliance with the License.
 * You may obtain a copy of the License at
 *
 *     http://www.apache.org/licenses/LICENSE-2.0
 *
 * Unless required by applicable law or agreed to in writing, software
 * distributed under the License is distributed on an "AS IS" BASIS,
 * WITHOUT WARRANTIES OR CONDITIONS OF ANY KIND, either express or implied.
 * See the License for the specific language governing permissions and
 * limitations under the License.
 */

#ifndef DatabaseContext_h
#define DatabaseContext_h
#pragma once

#include "fdbclient/NativeAPI.actor.h"
#include "fdbclient/KeyRangeMap.h"
#include "fdbclient/MasterProxyInterface.h"
#include "fdbclient/ClientDBInfo.h"
#include "fdbrpc/QueueModel.h"
#include "fdbrpc/MultiInterface.h"
#include "flow/TDMetric.actor.h"
#include "fdbclient/EventTypes.actor.h"
#include "fdbrpc/ContinuousSample.h"

class StorageServerInfo : public ReferencedInterface<StorageServerInterface> {
public:
	static Reference<StorageServerInfo> getInterface( DatabaseContext *cx, StorageServerInterface const& interf, LocalityData const& locality );
	void notifyContextDestroyed();

	virtual ~StorageServerInfo();
private:
	DatabaseContext *cx;
	StorageServerInfo( DatabaseContext *cx, StorageServerInterface const& interf, LocalityData const& locality ) : cx(cx), ReferencedInterface<StorageServerInterface>(interf, locality) {}
};

typedef MultiInterface<ReferencedInterface<StorageServerInterface>> LocationInfo;
typedef MultiInterface<MasterProxyInterface> ProxyInfo;

class DatabaseContext : public ReferenceCounted<DatabaseContext>, NonCopyable {
public:
	// For internal (fdbserver) use only
	static Database create( Reference<AsyncVar<Optional<ClusterInterface>>> clusterInterface, Reference<ClusterConnectionFile> connFile, LocalityData const& clientLocality );
	static Database create( Reference<AsyncVar<ClientDBInfo>> clientInfo, Future<Void> clientInfoMonitor, LocalityData clientLocality, bool enableLocalityLoadBalance, int taskID=TaskDefaultEndpoint, bool lockAware=false, int apiVersion=Database::API_VERSION_LATEST );

	~DatabaseContext();

	Database clone() const { return Database(new DatabaseContext( cluster, clientInfo, clientInfoMonitor, dbId, taskID, clientLocality, enableLocalityLoadBalance, lockAware, apiVersion )); }

	pair<KeyRange,Reference<LocationInfo>> getCachedLocation( const KeyRef&, bool isBackward = false );
	bool getCachedLocations( const KeyRangeRef&, vector<std::pair<KeyRange,Reference<LocationInfo>>>&, int limit, bool reverse );
	Reference<LocationInfo> setCachedLocation( const KeyRangeRef&, const vector<struct StorageServerInterface>& );
	void invalidateCache( const KeyRef&, bool isBackward = false );
	void invalidateCache( const KeyRangeRef& );

	Reference<ProxyInfo> getMasterProxies();
	Future<Reference<ProxyInfo>> getMasterProxiesFuture();
	Future<Void> onMasterProxiesChanged();

	// Update the watch counter for the database
	void addWatch();
	void removeWatch();
	
	void setOption( FDBDatabaseOptions::Option option, Optional<StringRef> value );

	Error deferredError;
	bool lockAware;

	bool isError() {
		return deferredError.code() != invalid_error_code;	
	}

	void checkDeferredError() {
		if(isError()) {
			throw deferredError;
		}
	}

	int apiVersionAtLeast(int minVersion) { return apiVersion < 0 || apiVersion >= minVersion; }

	Future<Void> onConnected(); // Returns after a majority of coordination servers are available and have reported a leader. The cluster file therefore is valid, but the database might be unavailable.
	Reference<ClusterConnectionFile> getConnectionFile();

//private: 
	explicit DatabaseContext( Reference<Cluster> cluster, Reference<AsyncVar<ClientDBInfo>> clientDBInfo,
		Future<Void> clientInfoMonitor, Standalone<StringRef> dbId, int taskID, LocalityData const& clientLocality, 
		bool enableLocalityLoadBalance, bool lockAware, int apiVersion = Database::API_VERSION_LATEST );

	explicit DatabaseContext( const Error &err );

	// Key DB-specific information
	AsyncTrigger masterProxiesChangeTrigger;
	Future<Void> monitorMasterProxiesInfoChange;
	Reference<ProxyInfo> masterProxies;
	UID masterProxiesLastChange;
	LocalityData clientLocality;
	QueueModel queueModel;
	bool enableLocalityLoadBalance;

	// Transaction start request batching
	struct VersionBatcher {
		PromiseStream< std::pair< Promise<GetReadVersionReply>, Optional<UID> > > stream;
		Future<Void> actor;
	};
	std::map<uint32_t, VersionBatcher> versionBatcher;

	// Client status updater
	struct ClientStatusUpdater {
		std::vector< std::pair<std::string, BinaryWriter> > inStatusQ;
		std::vector< std::pair<std::string, BinaryWriter> > outStatusQ;
		Future<Void> actor;
	};
	ClientStatusUpdater clientStatusUpdater;

	// Cache of location information
	int locationCacheSize;
	CoalescedKeyRangeMap< Reference<LocationInfo> > locationCache;

	std::map< UID, StorageServerInfo* > server_interf;

	Standalone<StringRef> dbId;

	int64_t transactionReadVersions;
	int64_t transactionLogicalReads;
	int64_t transactionPhysicalReads;
	int64_t transactionCommittedMutations;
	int64_t transactionCommittedMutationBytes;
	int64_t transactionsCommitStarted;
	int64_t transactionsCommitCompleted;
	int64_t transactionsTooOld;
	int64_t transactionsFutureVersions;
	int64_t transactionsNotCommitted;
	int64_t transactionsMaybeCommitted;
	int64_t transactionsResourceConstrained;
	ContinuousSample<double> latencies, readLatencies, commitLatencies, GRVLatencies, mutationsPerCommit, bytesPerCommit;

	int outstandingWatches;
	int maxOutstandingWatches;

	Future<Void> logger;

	int taskID;

	Int64MetricHandle getValueSubmitted;
	EventMetricHandle<GetValueComplete> getValueCompleted;

	Reference<AsyncVar<ClientDBInfo>> clientInfo;
	Future<Void> clientInfoMonitor;

	Reference<Cluster> cluster;

	int apiVersion;

<<<<<<< HEAD
	int mvCacheInsertLocation;
	std::vector<std::pair<Version, Optional<Value>>> metadataVersionCache;
=======
	HealthMetrics healthMetrics;
	Future<Void> updateHealthMetrics;
>>>>>>> 9ee72261
};

#endif<|MERGE_RESOLUTION|>--- conflicted
+++ resolved
@@ -160,13 +160,11 @@
 
 	int apiVersion;
 
-<<<<<<< HEAD
 	int mvCacheInsertLocation;
 	std::vector<std::pair<Version, Optional<Value>>> metadataVersionCache;
-=======
+
 	HealthMetrics healthMetrics;
 	Future<Void> updateHealthMetrics;
->>>>>>> 9ee72261
 };
 
 #endif